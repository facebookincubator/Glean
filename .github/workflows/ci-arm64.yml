name: CI-ARM64
on: [push]

env:
  LANG: en_US.UTF-8

jobs:
  ci-arm64:
    strategy:
      fail-fast: false
      matrix:
        ghc: [8.10.7]
    runs-on: [self-hosted, linux, ARM64]
    container:
      # built from hsthrift/.github/workflows/Dockerfile.arm64v8
      image: ghcr.io/donsbot/hsthrift/ci-base:arm64rocksdb
      options: --cpus 8
    steps:
      - name: Clean up old container
        run: |
          rm -rf "$HOME"/.hsthrift
          rm -rf "$HOME"/.cabal
          rm -rf "$HOME"/.ghcup/bin
      - name: Checkout code
        uses: actions/checkout@v3

      - name: Install additional tools
        run: |
          apt-get update
          apt install -y libxxhash-dev m4 rsync wget unzip clang-11 libclang-11-dev llvm-11-dev libgmock-dev

      - name: Make utf8 default locale
        run: |
          apt-get install -y locales
          locale-gen en_US.UTF-8
          update-locale LANG=en_US.UTF-8

      - name: Install GHC ${{ matrix.ghc }}
        run: ghcup install ghc ${{ matrix.ghc }} --set --force
      - name: Install cabal-install 3.8
        run: ghcup install cabal -u https://downloads.haskell.org/~cabal/cabal-install-3.8.1.0/cabal-install-3.8.1.0-aarch64-linux-deb10.tar.xz 3.8.1.0 --set

      - name: Install indexers (flow)
        run: |
          export FLOW=0.209.1
          wget "https://github.com/facebook/flow/releases/download/v${FLOW}/flow-linux-arm64-v${FLOW}.zip"
          unzip "flow-linux-arm64-v${FLOW}.zip"
          mkdir -p "$HOME"/.hsthrift/bin && mv flow/flow "$HOME"/.hsthrift/bin

      - name: Install indexer (typescript)
        run: |
          export NODEARCH=node-v18.0.0-linux-arm64
          curl -LO "https://nodejs.org/dist/v18.0.0/${NODEARCH}.tar.xz"
          tar -xvf "${NODEARCH}.tar.xz"
          cp -r "${NODEARCH}"/* "$HOME"/.hsthrift/
          npm install -g @sourcegraph/scip-typescript

      - name: Install indexer (python)
        run: |
<<<<<<< HEAD
          export NODEARCH=node-v18.0.0-linux-arm64
          curl -LO "https://nodejs.org/dist/v18.0.0/${NODEARCH}.tar.xz"
          tar -xvf "${NODEARCH}.tar.xz"
          cp -r "${NODEARCH}"/* "$HOME"/.hsthrift/
          npm install -g @sourcegraph/scip-python


=======
          curl -fsSL https://deb.nodesource.com/setup_16.x | bash -
          apt-get install -y nodejs
          npm install -g @sourcegraph/scip-python

>>>>>>> feffe74f
      - name: Install indexer (rust)
        run: |
          export RUST_ANALYZER=2023-06-19
          curl --proto '=https' --tlsv1.2 -sSf https://sh.rustup.rs | sh -s -- -y
          echo "$HOME/.cargo/bin" >> "$GITHUB_PATH"
          mkdir -p "$HOME"/.hsthrift/bin
          curl -L https://github.com/rust-analyzer/rust-analyzer/releases/download/${RUST_ANALYZER}/rust-analyzer-aarch64-unknown-linux-gnu.gz | gunzip -c - > "$HOME"/.hsthrift/bin/rust-analyzer
          chmod +x "$HOME"/.hsthrift/bin/rust-analyzer

      - name: Install indexer (java)
        run: |
          apt-get install -y default-jdk maven
          curl -fLo coursier https://git.io/coursier-cli && chmod +x coursier
          export JAVA_HOME=/usr/lib/jvm/java-11-openjdk-arm64/
          ./coursier bootstrap --standalone -o lsif-java com.sourcegraph:lsif-java_2.13:0.8.0-RC1 --main-class com.sourcegraph.lsif_java.LsifJava
          mkdir -p "$HOME"/.hsthrift/bin && cp lsif-java "$HOME"/.hsthrift/bin

      - name: Install indexer (go)
        run: |
          export GOLANG=1.17.8
          export SCIPGO=0.1.4
          mkdir go-install; cd go-install
          wget "https://go.dev/dl/go${GOLANG}.linux-arm64.tar.gz"
          tar -C "$HOME/.hsthrift" -xzf  "go${GOLANG}.linux-arm64.tar.gz"
          wget "https://github.com/sourcegraph/scip-go/releases/download/v${SCIPGO}/scip-go_${SCIPGO}_linux_arm64.tar.gz"
          tar xzf "scip-go_${SCIPGO}_linux_arm64.tar.gz"
          mkdir -p "$HOME"/.hsthrift/bin && mv scip-go "$HOME"/.hsthrift/bin
          echo "$HOME/.hsthrift/go/bin" >> "$GITHUB_PATH"


    # no hhvm builds yet for arm/linux, so we skip the hack indexer

      - name: Fetch hsthrift and build folly, fizz, wangle, fbthrift
        run: ./install_deps.sh --threads 8 --use-system-libs
      - name: Nuke build artifacts
        run: rm -rf /tmp/fbcode_builder_getdeps-Z__wZGleanZGleanZhsthriftZbuildZfbcode_builder-root/
      - name: Populate hackage index with new packages
        run: cabal update
      - name: Build hsthrift and Glean
        run: make EXTRA_GHC_OPTS="-j4 +RTS -A128m -n2m -RTS"
      - name: Build glass
        run: make glass
      - name: Build glean-clang
        run: make glean-clang
    # disable tests for languages we don't have indexer installed
      - name: Run tests
        run: cabal test glean:tests -f-hack-tests -f-clang-tests<|MERGE_RESOLUTION|>--- conflicted
+++ resolved
@@ -57,20 +57,12 @@
 
       - name: Install indexer (python)
         run: |
-<<<<<<< HEAD
           export NODEARCH=node-v18.0.0-linux-arm64
           curl -LO "https://nodejs.org/dist/v18.0.0/${NODEARCH}.tar.xz"
           tar -xvf "${NODEARCH}.tar.xz"
           cp -r "${NODEARCH}"/* "$HOME"/.hsthrift/
           npm install -g @sourcegraph/scip-python
 
-
-=======
-          curl -fsSL https://deb.nodesource.com/setup_16.x | bash -
-          apt-get install -y nodejs
-          npm install -g @sourcegraph/scip-python
-
->>>>>>> feffe74f
       - name: Install indexer (rust)
         run: |
           export RUST_ANALYZER=2023-06-19
